* 1.2.49



** FIXED Clocking out
	- When clocking in to a different file while a previous clock was running the clock value was getting written
	  to the wrong file due to using the wrong view!
	- We now open the other file, add the clock out value, save it and switch back to the correct buffer
<<<<<<< HEAD
** REMINDER org_agenda_custom_view
   Recently I was asked about todo views. I thought I would take a moment and
   highlight what is already there. 

	The org_agenda_choose_custom_view command can be handy
	for scanning through your todo lists, but if you are like me,
	it can get in the way.

	You can bind your own keybindings and select a particular view quickly like so:
	Here I am using a neovintageous style keybinding to pop up my "This Weeks Work" list
	when I press <space> o l w in normal mode. (Think VIM) You can do much the same for whatever your
	preferences might be.


	#+BEGIN_SRC js
    { "keys": [" ","o", "l", "w"]
    , "command": "org_agenda_custom_view"
    , "args": {"toShow": "This Weeks Work"}
    , "context": [{"key": "vi_command_mode_aware"}]  
    },
	#+END_SRC

	This view is created using the view syntax like so:

	#+BEGIN_SRC js
    "AgendaCustomViews": 
    {
    	# My agenda is comprised of several standard views
        "Default":           ["Calendar", "Week", "Day", "Blocked Projects", "Loose Tasks"],
        # Show any todos tagged as being active
        "Active":            ["Todos : tagfilter +Active"],
        # Show my todos tagged as being part of my backlog.
        "Backlog":           ["Todos : tagfilter +Backlog"],
        # Show anything, not just todos that have been clocked within the last 7 days. Also show their duration
        # and group them in projects if they are associated with a project.
        "This Weeks Work":   ["Clocked : clockfilter +7d : showduration : showtotalduration : byproject"],
    },
	#+END_SRC
=======

** Todo Lists
	- Todo lists now have a dynamic filter option. This option will provide an input box that allows you to dynamically filter the text in the todo list.
	- The keybinding is REALLY rough right now. In neovintageous mode "f","f" will bring back up the input box allowing for more filtering goodness.
	- Escape will clear the filter
	- Enter will make the filter permanent allowing you to scroll through todos again.
>>>>>>> f357429b
<|MERGE_RESOLUTION|>--- conflicted
+++ resolved
@@ -6,7 +6,6 @@
 	- When clocking in to a different file while a previous clock was running the clock value was getting written
 	  to the wrong file due to using the wrong view!
 	- We now open the other file, add the clock out value, save it and switch back to the correct buffer
-<<<<<<< HEAD
 ** REMINDER org_agenda_custom_view
    Recently I was asked about todo views. I thought I would take a moment and
    highlight what is already there. 
@@ -45,11 +44,10 @@
         "This Weeks Work":   ["Clocked : clockfilter +7d : showduration : showtotalduration : byproject"],
     },
 	#+END_SRC
-=======
 
+	
 ** Todo Lists
 	- Todo lists now have a dynamic filter option. This option will provide an input box that allows you to dynamically filter the text in the todo list.
 	- The keybinding is REALLY rough right now. In neovintageous mode "f","f" will bring back up the input box allowing for more filtering goodness.
 	- Escape will clear the filter
 	- Enter will make the filter permanent allowing you to scroll through todos again.
->>>>>>> f357429b
