--- conflicted
+++ resolved
@@ -1,5 +1,11 @@
 * 1.2.49
-<<<<<<< HEAD
+
+
+
+** FIXED Clocking out
+	- When clocking in to a different file while a previous clock was running the clock value was getting written
+	  to the wrong file due to using the wrong view!
+	- We now open the other file, add the clock out value, save it and switch back to the correct buffer
 ** REMINDER org_agenda_custom_view
    Recently I was asked about todo views. I thought I would take a moment and
    highlight what is already there. 
@@ -37,13 +43,4 @@
         # and group them in projects if they are associated with a project.
         "This Weeks Work":   ["Clocked : clockfilter +7d : showduration : showtotalduration : byproject"],
     },
-	#+END_SRC
-=======
-
-
-
-** FIXED Clocking out
-	- When clocking in to a different file while a previous clock was running the clock value was getting written
-	  to the wrong file due to using the wrong view!
-	- We now open the other file, add the clock out value, save it and switch back to the correct buffer
->>>>>>> cd8a2489
+	#+END_SRC