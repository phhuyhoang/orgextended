{
	"name": "orgextended",
	"variables": {
		"bgcol": "#071812",
		// Define variables here
	},
	"globals": {
		"foreground": "#F8F8F2",
		"background": "var(bgcol)",
		"accent":     "#ffffff",
		"selection":  "#9D550F",
	    "selectionBackground": "#000000",
	    "selectionForeground": "#FF0000",
	    "caret":               "#FF55ff",
	    "line_highlight":      "#373730"
	},
	"rules": [
		{
<<<<<<< HEAD
			"foreground": "#CBCBCBFF",
			"scope": "col_008000FF",
			"background": "#008000FF"
		},
		{
			"foreground": "#808080FF",
			"scope": "col_000000FF",
			"background": "#000000FF"
=======
			"scope": "col_008000FF",
			"background": "#008000FF",
			"foreground": "#CBCBCBFF"
		},
		{
			"scope": "col_D2B48CFF",
			"background": "#D2B48CFF",
			"foreground": "#383838FF"
		},
		{
			"scope": "col_000000FF",
			"background": "#000000FF",
			"foreground": "#808080FF"
		},
		{
			"scope": "col_339966FF",
			"background": "#339966FF",
			"foreground": "#F4F4F4FF"
>>>>>>> 9f8af773
		},
		{
			"background": "#000000",
			"scope": "col_gutter",
			"foreground": "#ffffff"
		},
		{
			"background": "#FFC0CBFF",
			"scope": "col_FFC0CBFF",
			"foreground": "#545454FF"
		},
		{
			"background": "#800080FF",
			"scope": "col_800080FF",
			"foreground": "#B4B4B4FF"
		},
		{
			"background": "#0000FFFF",
			"scope": "col_0000FFFF",
			"foreground": "#9D9D9DFF"
		},
		{
			"background": "#FF0000FF",
			"scope": "col_FF0000FF",
			"foreground": "#CCCCCCFF"
		},
		{
			"scope": "orgmode.break",
			"foreground": "#ed188a",
		},
		{
			"scope": "orgmode.page",
			"foreground": "#f5eebf",
		},
		{
			"scope": "orgmode.headline",
			"background": "#172822",			
			"foreground": "#14adfa",
			"background": "#172822",
			"font_style": "bold italic",
		},
		{
			"scope": "orgmode.headline2",
			"background": "#172822",			
			"foreground": "#bb86fc",
<<<<<<< HEAD
=======
			"background": "#171812",
>>>>>>> 9f8af773
			"font_style": "bold underline",
		},
		{
			"scope": "orgmode.headline3",
			"foreground": "#03dac5",
			"font_style": "bold",
		},
		{
			"scope": "orgmode.headline4",
			"foreground": "#dfe6a1",
			"font_style": "italic",
		},
		{
			"scope": "orgmode.headline5",
			"foreground": "#018786",
			"font_style": "italic",
		},
		{
			"scope": "orgmode.headline6",
			"foreground": "#afe3de",
			"font_style": "italic",
		},
		// Stars before the last star in a headline
		// make these background to hide them.
		{
			"scope": "orgmode.preamble",
			"foreground": "var(bgcol)",
			"font_style": "italic",
		},
		// Maybe I can use regions to collapse these?
		// Right now they look uber ugly
		{
			"scope": "orgmode.link",
			"foreground": "#3cd7fa",
			"font_style": "",
		},
		{
			"scope": "orgmode.link.href",
			"foreground": "#9999aa",
			"font_style": "italic",
		},
		{
			"scope": "orgmode.link.text",
			"foreground": "#4ce7fd",
			"font_style": "bold",
		},
		{
			"scope": "orgmode.email",
			"foreground": "#a188b3",
			"font_style": "italic",
		},
		{
			"scope": "orgmode.deadline",
			"foreground": "#d1771d",
			"font_style": "italic",
		},
		{
			"scope": "orgmode.scheduled",
			"foreground": "#d1771d",
			"font_style": "italic",
		},
		// #+PRIORITIES: A B C
		{
			"scope": "orgmode.controltag",
			"foreground": "#aaaaaa",
		},
		// controltag.text also exists
		{
			"scope": "orgmode.controltag.tag",
			"foreground": "#aaaaaa",
			"font_style": "italic",
		},
		// < DATETIME >
		{
			"scope": "orgmode.datetime",
			"foreground": "#b0a497",
		},
		// [ DATETIME ]
		{
			"scope": "orgmode.unscheddatetime",
			"foreground": "#b0a497",
		},
		// CLOSED: SCHEDULED: DEADLINE:		
		{
			"scope": "orgmode.statekeyword",
			"foreground": "#d1771d",
			"font_style": "italic",
		},
		{
			"scope": "orgmode.checkbox",
			"foreground": "#c9be7b",
		},
		{
			"scope": "orgmode.checkbox.checked",
			"foreground": "#00FF00",
		},
		{
			"scope": "orgmode.checkbox.blocked",
			"foreground": "#FF0000",
		},
		{
			"scope": "orgmode.tags",
			"foreground": "#ded49b",
		},
		{
			"scope": "orgmode.tags.headline",
			"foreground": "#deff9b",
		},		
		{
			"scope": "orgmode.priority",
			"foreground": "#c27532",
		},		
		{
			"scope": "orgmode.priority.value",
			"foreground": "#f5a55f",
		},		
		{
			"scope": "orgmode.priority.value.a",
			"foreground": "#e05a7b",
		},		
		{
			"scope": "orgmode.priority.value.b",
			"foreground": "#f59a76",
		},		
		{
			"scope": "orgmode.priority.value.c",
			"foreground": "#fab978",
		},		
		{
			"scope": "orgmode.priority.value.d",
			"foreground": "#f5d976",
		},		
		{
			"scope": "orgmode.priority.value.e",
			"foreground": "#bcbfae",
		},		
		{
			"scope": "orgmode.priority.value.general",
			"foreground": "#b59eb5",
		},		
		{
			"scope": "orgmode.state.todo",
			"foreground": "#e6ab4c",
		},		
		{
			"scope": "orgmode.state.blocked",
			"foreground": "#FF0000",
		},		
		{
			"scope": "orgmode.state.done",
			"foreground": "#47c94f",
		},		
		{
			"scope": "orgmode.state.cancelled",
			"foreground": "#bab9b8",
		},
		{
			"scope": "orgmode.state.meeting",
			"foreground": "#dec7fc",
		},
		{
			"scope": "orgmode.state.phone",
			"foreground": "#77ebed",
		},
		{
			"scope": "orgmode.state.note",
			"foreground": "#d2a2e0",
		},
		{
			"scope": "orgmode.state.doing",
			"foreground": "#9c9c17",
		},
		{
			"scope": "orgmode.state.inprogress",
			"foreground": "#9c9c17",
		},
		{
			"scope": "orgmode.state.next",
			"foreground": "#37dae6",
		},
		{
			"scope": "orgmode.state.reassigned",
			"foreground": "#bab9b8",
		},
		{
			"scope": "orgmode.tack",
			"foreground": "#c993c4",
			"font_style": "bold",
		},
		{
			"scope": "orgmode.numberedlist",
			"foreground": "#c993c4",
			"font_style": "bold",
		},
		{
			"scope": "orgmode.definition",
			"foreground": "#A2E8E4",
			"font_style": "bold",
		},
		{
			"scope": "orgmode.definition.marker",
			"foreground": "#E1A2E8",
			"font_style": "bold",
		},
		{
			"scope": "orgmode.follow_up",
			"foreground": "#FF0000",
			"font_style": "bold",
		},
		{
			"scope": "orgmode.fence",
			"background": "#322830",
			"font_style": "bold",
		},
		{
			"scope": "orgmode.fence.language",
			"background": "#322830",
			"foreground": "#f1bff2",
			"font_style": "bold",
		},
		{
			"scope": "orgmode.raw.block",
			"background": "#252520",
			"font_style": "bold",
		},
		{
			"scope": "orgmode.table.block",
			"background": "#272828",
		},
		{
			"scope": "orgmode.bold",
			"foreground": "#aaffaa",
			"font_style": "bold",
		},
		{
			"scope": "orgmode.italics",
			"foreground": "#aaffff",
			"font_style": "italic",
		},
		{
			"scope": "orgmode.underline",
			"foreground": "#aaaaff",
			"font_style": "underline",
		},
		{
			"scope": "orgmode.strikethrough",
			"foreground": "#aaaaaa",
		},
		{
			"scope": "orgmode.code",
			"foreground": "#ffaaff",
		},
		{
			"scope": "orgmode.verbatim",
			"foreground": "#ffaaaa",
		},
        // MONOKAI EXTENDED COLORING

		// Generic colorization
		// function call
		{ "scope": "support.function",                     "foreground": "#66d9ef", },
		{ "scope": "keyword",                              "foreground": "#f92672", },
		{ "scope": "comment",                              "foreground": "#75715e", },
		{ "scope": "string",                               "foreground": "#e6db74", },
		{ "scope": "constant.numeric",                     "foreground": "#be84ff", },
		{ "scope": "constant.language",                    "foreground": "#be84ff", },
		{ "scope": "meta.preprocessor",                    "foreground": "#be84ff", },
		{ "scope": "constant.character",                   "foreground": "#be84ff", },
		{ "scope": "constant.other",                       "foreground": "#be84ff", },
		{ "scope": "variable.language",                    "foreground": "#ffffff", },
		{ "scope": "variable.other",                       "foreground": "#ffffff", },
		{ "scope": "storage",                              "foreground": "#f92672", },
		{ "scope": "storage.type",                         "foreground": "#66d9ef", },
		{ "scope": "entity.name.class",                    "foreground": "#66D9EF", "font_style": "underline" },
		{ "scope": "entity.other.inherited-class",         "foreground": "#a6e22e", "font_style": "italic underline" },
		{ "scope": "variable.parameter",                   "foreground": "#fd971f", "font_style": "italic" },
		{ "scope": "entity.name.tag",                      "foreground": "#f92672", },
		{ "scope": "entity.other.attribute-name",          "foreground": "#a6e22e", },
		{ "scope": "entity.name.function",                 "foreground": "#a6e22e", },
		{ "scope": "entity.constant",                      "foreground": "#66d9ef", },
		{ "scope": "support.constant",                     "foreground": "#66d9ef", },
		{ "scope": "support.type",                         "foreground": "#A6E22E", "font_style": "italic", },
		{ "scope": "support.other.variable",                                        },
		{ "scope": "string.constant",                      "foreground": "#66d9ef", },
		{ "scope": "string.regexp",                        "foreground": "#f6aa11", },
		{ "scope": "string.variable",                      "foreground": "#ffffff", },
		{ "scope": "punctuation.definition.variable",      "foreground": "#ffffff", },
		// Html / Xml
		{ "scope": "meta.tag.sgml.doctype.xml",            "foreground": "#c8cecc", },
		{ "scope": "declaration.sgml.html declaration.doctype",         "foreground": "#c8cecc", },
		{ "scope": "declaration.sgml.html declaration.doctype entity",  "foreground": "#c8cecc", },
		{ "scope": "declaration.sgml.html declaration.doctype string",  "foreground": "#c8cecc", },
		{ "scope": "content.block.html",                                "foreground": "#7c7865", },
		{ "scope": "entity.name.tag.script.html",                       "font_style": "italic",},
		{ "scope": "text.html.basic meta.tag.other.html",               "foreground": "#a6e22e", },
		{ "scope": "text.html.basic meta.tag.any.html",                 "foreground": "#a6e22e", },
		{ "scope": "text.html.basic meta.tag.block.any",                "foreground": "#a6e22e", },
		{ "scope": "text.html.basic meta.tag.inline.any",               "foreground": "#a6e22e", },
		{ "scope": "text.html.basic meta.tag.structure.any.html",       "foreground": "#a6e22e", },
		{ "scope": "text.html.basic meta.tag.structure.any.html",       "foreground": "#a6e22e", },
		{ "scope": "text.html.basic source.js.embedded.html",           "foreground": "#a6e22e", },
		{ "scope": "punctuation.separator.key-value.html",              "foreground": "#a6e22e", },
		{ "scope": "text.html.basic entity.other.attribute-name",       "foreground": "#a6e22e", },
		{ "scope": "text.html.basic meta.tag.structure.any.html punctuation.definition.string.begin.html",       "foreground": "#ffffff", },
		{ "scope": "punctuation.definition.string.begin.html",          "foreground": "#ffffff", },
		{ "scope": "punctuation.definition.string.end.html",            "foreground": "#ffffff", },
		{ "scope": "punctuation.definition.tag.end",                    "foreground": "#ffffff", },
		{ "scope": "punctuation.definition.tag.begin",                  "foreground": "#ffffff", },
		{ "scope": "punctuation.definition.tag",                        "foreground": "#ffffff", },
		// Handlebars
		{ "scope": "variable.parameter.handlebars",                     "foreground": "#f6aa11", },
		{ "scope": "support.constant.handlebars",                       "foreground": "#66d9ef", },
		{ "scope": "meta.function.block.start.handlebars",              "foreground": "#66d9ef", },
		// CSS
		{ "scope": "meta.preprocessor.at-rule",                            "foreground": "#f6aa11", },
		{ "scope": "meta.selector.css entity.other.attribute-name.id",     "foreground": "#f6aa11", },
		{ "scope": "meta.selector.css entity.other.attribute-name.class",  "foreground": "#a6e22e", },
		{ "scope": "support.type.property-name.css",                       "foreground": "#66d9ef", },
		{ "scope": "meta.constructor.argument.css",                        "foreground": "#f6aa11", },
		{ "scope": "punctuation.section.property-list.css",                "foreground": "#ffffff", },
		{ "scope": "punctuation.definition.tag.css",                       "foreground": "#f92672", },
		{ "scope": "punctuation.separator.key-value.css",                  "foreground": "#ffffff", },
		{ "scope": "punctuation.terminator.rule.css",                      "foreground": "#ffffff", },
		{ "scope": "entity.other.attribute-name.pseudo-element.css",       "foreground": "#a6e22e", },
		{ "scope": "entity.other.attribute-name.pseudo-class.css",         "foreground": "#a6e22e", },
		{ "scope": "entity.other.attribute-name.pseudo-selector.css",      "foreground": "#a6e22e", },
		// LESS Variables
		{ "scope": "variable.other.less",                                  "foreground": "#ffffff", },
		{ "scope": "variable.other.less.mixin",                            "foreground": "#e0fdce", "font_style": "italic"},
		{ "scope": "entity.other.attribute-name.pseudo-element.less",      "foreground": "#ff9117", },
		// Javascript
		{ "scope": "meta.instance.constructor meta.function-call.constructor.js",                          "foreground": "#a6e22e", },
		{ "scope": "meta.template.expression.js punctuation.definition.template-expression.begin.js",      "foreground": "#AFF132", },
		{ "scope": "meta.template.expression.js punctuation.definition.template-expression.end.js",        "foreground": "#AFF132", },
		{ "scope": "meta.template.expression.js punctuation.accessor",                                     "foreground": "#AFF132", },
		{ "scope": "meta.function.js",                                                                     "foreground": "#a6e22e", },
		{ "scope": "entity.name.function.js",                                                              "foreground": "#a6e22e", },
		{ "scope": "support.function.dom.js",                                                              "foreground": "#a6e22e", },
		{ "scope": "source.js meta.function.js punctuation.separator.parameter.function.js",               "foreground": "#ffffff", },
		{ "scope": "meta.property.object.js",                                                              "foreground": "#ffffff", },
		{ "scope": "keyword.operator.accessor.js",                                                         "foreground": "#ffffff", },
		{ "scope": "source.js meta.group.braces.curly constant.other.object.key.js punctuation.separator.key-value.js", "foreground": "#ffffff", },
		{ "scope": "source.js meta.group.braces.curly constant.other.object.key.js string.unquoted.label.js", "foreground": "#ffffff", },
		{ "scope": "support.type.object.module.js",                                                        "foreground": "#66d9ef", },
		{ "scope": "source.js meta.function.declaration.js support.class.js",                              "foreground": "#66d9ef", },
		{ "scope": "support.type.object.module.js support.type.object.module.js",                          "foreground": "#a6e22e", },
		{ "scope": "storage.type.js",                                                                      "foreground": "#66d9ef", "font_style": "italic",},
		{ "scope": "text.html.basic source.js.embedded.html",                                              "foreground": "#ffffff", },
		{ "scope": "storage.type.function.js",                                                             "foreground": "#66d9ef", },
		{ "scope": "constant.numeric.js",                                                                  "foreground": "#ae81ff", },
		// JS: Literal language variable	
		{ "scope": "variable.language.arguments.js, variable.language.super.js, variable.language.this.js, variable.language.self.js, variable.language.proto.js, variable.language.constructor.js, variable.language.prototype.js",                                                                  "foreground": "#66d9ef", "font_style": "italic",},
        // JS: []
        { "scope": "meta.brace.square.js", "foreground": "#ffffff", },
        // JS: ()
        { "scope": "meta.brace.round, punctuation.definition.parameters.begin.js, punctuation.definition.parameters.end.js, punctuation.definition.group", "foreground": "#ffffff", },
        // JS: object literal {}
        { "scope": "meta.brace.curly.js, meta.object-literal.js", "foreground": "#ffffff", },
        // JSON String
        { "scope": "meta.structure.dictionary.json string.quoted.double.json", "foreground": "#cfcfc2", },
        // CoffeeScript String Interpolated
        { "scope": "punctuation.section.embedded.coffee", "foreground": "#e69f66", },
        // PHP: []
        { "scope": "keyword.operator.index-start.php, keyword.operator.index-end.php", "foreground": "#ffffff", },
        // PHP: Array
        { "scope": "meta.array.php", "foreground": "#ffffff", },
        // PHP: Array()
        { "scope": "meta.array.php support.function.construct.php, meta.array.empty.php support.function.construct.php", "foreground": "#e42e70", },
        // PHP: Array Construct
        { "scope": "support.function.construct.php", "foreground": "#e42e70", },
        // PHP: Storage Type Function
        { "scope": "storage.type.function.php", "foreground": "#f92672dd", },
        // PHP: Numeric Constant
        { "scope": "constant.numeric.php", "foreground": "#be84ff", },
        // PHP: New
        { "scope": "keyword.other.new.php", "foreground": "#f6aa11", },
        // PHP: ::
        { "scope": "support.class.php", "foreground": "#ffffff", },
        // PHP: Other Property
        { "scope": "variable.other.property.php", "foreground": "#f6aa11", },
        // PHP: Class
        { "scope": "storage.modifier.extends.php, storage.type.class.php, keyword.operator.class.php", "foreground": "#a6e22e", },
        // PHP: Inherited Class
        { "scope": "meta.other.inherited-class.php", "foreground": "#a6e22e", },
        // PHP: Storage Type
        { "scope": "storage.type.php", "foreground": "#66d9ef", },
        // PHP: Function
        { "scope": "entity.name.function.php", "foreground": "#66d9ef", },
        // PHP: Function Construct
        { "scope": "support.function.construct.php", "foreground": "#a6e22e", },
        // PHP: Function Call
        { "scope": "entity.name.type.class.php, meta.function-call.php, meta.function-call.static.php, meta.function-call.object.php", "foreground": "#ffffff", },
        // PHP: Comment
        { "scope": "keyword.other.phpdoc", "foreground": "#7c7865", },
        // PHP: Source Emebedded
        { "scope": "source.php.embedded.block.html", "foreground": "#ffffff", },
        // Invalid
        { "scope": "invalid", "foreground": "#f8f8f0","background": "#f92672", },
        // Invalid deprecated
        { "scope": "invalid.deprecated", "foreground": "#f8f8f0","background": "#ae81ff", },
        // diff.header
        { "scope": "meta.diff, meta.diff.header", "foreground": "#75715e", },
        // diff.deleted
        { "scope": "markup.deleted", "foreground": "#f92672", },
        // diff.inserted
        { "scope": "markup.inserted", "foreground": "#a6e22e", },
        // diff.changed
        { "scope": "markup.changed", "foreground": "#e6db74", },
        // diff.range
        { "scope": "meta.diff, meta.diff.range", "foreground": "#3bc0f0", },
        // Python: storage
        { "scope": "storage.type.class.python, storage.type.function.python, storage.modifier.global.python", "foreground": "#a6e22e", },
        // Python: import
        { "scope": "keyword.control.import.python, keyword.control.import.from.python", "foreground": "#f92672dd", },
        // Python: Support.exception
        { "scope": "support.type.exception.python", "foreground": "#66d9ef", },
        // Perl: variables
        { "scope": "punctuation.definition.variable.perl, variable.other.readwrite.global.perl, variable.other.predefined.perl, keyword.operator.comparison.perl", "foreground": "#e42e70", },
        // Perl: functions
        { "scope": "support.function.perl", "foreground": "#66d9ef", },
        // Perl: comments
        { "scope": "comment.line.number-sign.perl", "foreground": "#75715e","font_style": "italic", },
        // Perl: quotes
        { "scope": "punctuation.definition.string.begin.perl, punctuation.definition.string.end.perl", "foreground": "#ffffff", },
        // Perl: char
        { "scope": "constant.character.escape.perl", "foreground": "#dc322f", },
        // Ruby: Constant
        { "scope": "constant.language.ruby, constant.numeric.ruby", "foreground": "#ae81ff", },
        // Ruby: Variable definition
        { "scope": "punctuation.definition.variable.ruby", "foreground": "#f6aa11", },
        // Ruby: Function Name
        { "scope": "meta.function.method.with-arguments.ruby", "foreground": "#a6e22e", },
        // Ruby: Variable
        { "scope": "variable.language.ruby", "foreground": "#ffffff", },
        // Ruby: Function
        { "scope": "entity.name.function.ruby", "foreground": "#f6aa11", },
        // Ruby: Keyword Control
        { "scope": "keyword.control.ruby, keyword.control.def.ruby", "foreground": "#a6e22e","font_style": "bold", },
        // Ruby: Class
        { "scope": "keyword.control.class.ruby, meta.class.ruby", "foreground": "#a6e22e", },
        // Ruby: Class Name
        { "scope": "entity.name.type.class.ruby", "foreground": "#66d9ef", },
        // Ruby: Keyword
        { "scope": "keyword.control.ruby", "foreground": "#a6e22e", },
        // Ruby: Support Class
        { "scope": "support.class.ruby", "foreground": "#66d9ef", },
        // Ruby: Special Method
        { "scope": "keyword.other.special-method.ruby", "foreground": "#a6e22e", },
        // Ruby: Constant Other
        { "scope": "variable.other.constant.ruby", "foreground": "#66d9ef", },
        // Ruby: :symbol
        { "scope": "constant.other.symbol.ruby", "foreground": "#f6f080", },
        // Ruby: Punctuation Section
        { "scope": "punctuation.section.embedded.ruby, punctuation.definition.string.begin.ruby, punctuation.definition.string.end.ruby", "foreground": "#f92672", },
        // Ruby: Special Method
        { "scope": "keyword.other.special-method.ruby", "foreground": "#e42e70", },
        // Markdown: plain
        { "scope": "text.html.markdown", "foreground": "#ffffff", },
        // Markup: raw inline
        { "scope": "text.html.markdown markup.raw.inline", "foreground": "#ec3533", },
        // Markdown: linebreak
        { "scope": "text.html.markdown meta.dummy.line-break", "foreground": "#e0eddd", },
        // Markdown: heading
        { "scope": "markdown.heading, markup.heading | markup.heading entity.name, markup.heading.markdown punctuation.definition.heading.markdown", "foreground": "#fd971f", },
        // Markup: italic
        { "scope": "markup.italic", "foreground": "#e42e70","font_style": "italic", },
        // Markup: bold
        { "scope": "markup.bold", "foreground": "#f92672","font_style": "bold", },
        // Markup: underline
        { "scope": "markup.underline", "foreground": "#a6e22e","font_style": "underline", },
        // Markup: strike
        { "scope": "markup.strike", "foreground": "#cc4273", },
        // Markdown: Blockquote
        { "scope": "markup.quote, punctuation.definition.blockquote.markdown", "foreground": "#66d9ef","font_style": "italic", },
        // Markup: Quote
        { "scope": "markup.quote", "foreground": "#66d9ef","font_style": " italic", },
        // Markdown: Link
        { "scope": "string.other.link.title.markdown", "foreground": "#66d9ef","font_style": "underline", },
        // Markup: Raw block
        { "scope": "markup.raw.block", "foreground": "#ae81ff", },
        // Markdown: List Items Punctuation
        { "scope": "punctuation.definition.list_item.markdown", "foreground": "#777777", },
        // Markdown: Raw Block fenced
        { "scope": "markup.raw.block.fenced.markdown", "foreground": "#ffffff","background": "#222", },
        // Markdown: Fenced Bode Block
        { "scope": "punctuation.definition.fenced.markdown, variable.language.fenced.markdown", "foreground": "#636050","background": "#222222", },
        // Markdown: Fenced Language
        { "scope": "variable.language.fenced.markdown", "foreground": "#7c7865", },
        // Markdown: Separator
        { "scope": "meta.separator", "foreground": "#ffffff33","background": "#ffffff0f","font_style": "bold", },
        // Markup: table
        { "scope": "markup.table", "foreground": "#b42a1d","background": "#ff3a281a", },
        // LaTeX: Math Variables
        { "scope": "variable.other.math.tex", "foreground": "#e6db74", },
        // Other: Removal
        { "scope": "other.package.exclude, other.remove", "foreground": "#d3201f", },
        // Shell: builtin
        { "scope": "support.function.builtin.shell", "foreground": "#a6e22e", },
        // Shell: variable
        { "scope": "variable.other.normal.shell", "foreground": "#66d9ef", },
        // Shell: DOTFILES
        { "scope": "source.shell", "foreground": "#ffffff", },
        // Shell: meta scope in loop
        { "scope": "meta.scope.for-in-loop.shell, variable.other.loop.shell", "foreground": "#fd971f", },
        // Shell: Function name
        { "scope": "entity.name.function.shell", "foreground": "#a6e22e", },
        // Shell: Quotation Marks
        { "scope": "punctuation.definition.string.end.shell, punctuation.definition.string.begin.shell", "foreground": "#ffffff", },
        // Shell: Meta Block
        { "scope": "meta.scope.case-block.shell, meta.scope.case-body.shell", "foreground": "#fd971f", },
        // Shell: []
        { "scope": "punctuation.definition.logical-expression.shell", "foreground": "#ffffff", },
        // Shell: Comment
        { "scope": "comment.line.number-sign.shell", "foreground": "#7c7865","font_style": "italic", },
        // Makefile: Comment
        { "scope": "comment.line.number-sign.makefile", "foreground": "#7c7865", },
        // Makefile: Comment punctuation
        { "scope": "punctuation.definition.comment.makefile", "foreground": "#7c7865", },
        // Makefile: Variables
        { "scope": "variable.other.makefile", "foreground": "#f92672", },
        // Makefile: Function name
        { "scope": "entity.name.function.makefile", "foreground": "#a6e22e", },
        // Makefile: Function
        { "scope": "meta.function.makefile", "foreground": "#66d9ef", },
        // GitGutter deleted
        { "scope": "markup.deleted.git_gutter", "foreground": "#F92672", },
        // GitGutter inserted
        { "scope": "markup.inserted.git_gutter", "foreground": "#A6E22E", },
        // GitGutter changed
        { "scope": "markup.changed.git_gutter", "foreground": "#FC951E", },
        // GitGutter ignored
        { "scope": "markup.ignored.git_gutter", "foreground": "#565656", },
        // GitGutter untracked
        { "scope": "markup.untracked.git_gutter", "foreground": "#565656", },
        // Nginx path
        { "scope": "string.other.path.nginx", "foreground": "#fc951e", },


	]
}
<|MERGE_RESOLUTION|>--- conflicted
+++ resolved
@@ -16,16 +16,6 @@
 	},
 	"rules": [
 		{
-<<<<<<< HEAD
-			"foreground": "#CBCBCBFF",
-			"scope": "col_008000FF",
-			"background": "#008000FF"
-		},
-		{
-			"foreground": "#808080FF",
-			"scope": "col_000000FF",
-			"background": "#000000FF"
-=======
 			"scope": "col_008000FF",
 			"background": "#008000FF",
 			"foreground": "#CBCBCBFF"
@@ -44,7 +34,6 @@
 			"scope": "col_339966FF",
 			"background": "#339966FF",
 			"foreground": "#F4F4F4FF"
->>>>>>> 9f8af773
 		},
 		{
 			"background": "#000000",
@@ -81,7 +70,6 @@
 		},
 		{
 			"scope": "orgmode.headline",
-			"background": "#172822",			
 			"foreground": "#14adfa",
 			"background": "#172822",
 			"font_style": "bold italic",
@@ -90,10 +78,7 @@
 			"scope": "orgmode.headline2",
 			"background": "#172822",			
 			"foreground": "#bb86fc",
-<<<<<<< HEAD
-=======
 			"background": "#171812",
->>>>>>> 9f8af773
 			"font_style": "bold underline",
 		},
 		{
