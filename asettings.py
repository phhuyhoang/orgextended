import sublime
import sublime_plugin
import datetime
import os
import logging
import shutil
import OrgExtended.orgutil.template as temp


log = logging.getLogger(__name__)

defaultTodoStates = ["TODO", "NEXT", "BLOCKED","WAITING","|", "CANCELLED", "DONE","MEETING","PHONE","NOTE"]
weekdayNames = ["Monday", "Tuesday", "Wednesday", "Thursday", "Friday", "Saturday", "Sunday"]


class ASettings:
	def __init__(self, settingsName):
		self.settings = sublime.load_settings(settingsName + '.sublime-settings')

	def Get(self, name, defaultVal):
		val = self.settings.get(name)
		if(val == None):
			val = defaultVal
		return val


configFilename    = "OrgExtended"

def setup_user_settings():
	# This is old and I should remove it!
	# We don't need this mechanism anymore!
	filename = configFilename + ".sublime-settings"
	user_settings_path = os.path.join(
		sublime.packages_path(),
		"User",
		filename)

	if not os.path.exists(user_settings_path):
		default_settings_path = os.path.join(
			sublime.packages_path(),
			"OrgExtended",
			filename)
		if os.path.exists(default_settings_path):
			shutil.copyfile(default_settings_path, user_settings_path)

def setup_mousemap():
	filename = "Default.sublime-mousemap"
	user_settings_path = os.path.join(
		sublime.packages_path(),
		"User",
		filename)
	mousemap = """
[
    {
        "button": "button1", 
        "count": 1, 
        "modifiers": ["alt"],
        "press_command": "drag_select",
        // In the future we may vector this to a more generic handler
        "command": "org_mouse_handler",
    }
]
	"""	
	if not os.path.exists(user_settings_path):
		with open(user_settings_path,"w") as o:
			o.write(mousemap)
			o.write("\n")

class OrgSetupMouseMapCommand(sublime_plugin.TextCommand):
    def run(self, edit, event=None):
    	setup_mousemap()


# Singleton access
_sets = None

def Load():
	global configFilename
	global _sets
	_sets          = ASettings(configFilename)



def Get(name, defaultValue, formatDictionary = None):
	global _sets
	if(_sets == None):
		log.warning("SETTINGS IS NULL? IS THIS BEING CALLED BEFORE PLUGIN START?")
		Load()
	rv = _sets.Get(name, defaultValue)
	formatDict = {
		"date":     str(datetime.date.today()),
		"time":     datetime.datetime.now().strftime("%H:%M:%S"),
		"datetime": str(datetime.datetime.now().strftime("%Y-%m-%d %a %H:%M")),
	}

	if(formatDictionary != None):
		formatDict.update(formatDictionary)

	if(str == type(rv)):
		formatter = temp.TemplateFormatter(Get)
		rv  = formatter.format(rv, **formatDict)
	if(list == type(rv)):
		formatter = temp.TemplateFormatter(Get)
		rv = [ (formatter.format(r, **formatDict) if str == type(r) else r) for r in rv ]
	return rv

def RepresentsInt(s):
    try: 
        int(s)
        return True
    except ValueError:
        return False	

def GetInt(name, defaultValue):
	v = Get(name, defaultValue)
	try:
		i = int(v)
		return i
	except:
		return defaultValue

<<<<<<< HEAD
def GetWeekdayIndexByName(name):
    try:
        weekdayIndex = weekdayNames.index(name)
    except:
        weekdayIndex = 6
    return weekdayIndex
=======
# Will return a date or an index as an integer where 0 means Sunday
# and so on in the week.
def GetDateAsIndex(name, defaultValue):
	global daysOfWeek
	val = Get(name, defaultValue)
	if(RepresentsInt(val)):
		return int(val) % 7
	val = val.lower()
	for i in range(0,len(daysOfWeek)):
		if daysOfWeek[i] in val:
			return i
	return 0

# ================================================================================
class OrgTestTemplateCommand(sublime_plugin.TextCommand):
	def run(self, edit, onDone=None):
		v = temp.ExpandTemplate(self.view, "DATE: {date} TIME: {time} DT: {datetime} FILE: {file.lower:call}")
		print(str(v))
		formatDict = { "aaa":     str(datetime.date.today()),}
		formatter = temp.TemplateFormatter(Get)
		rv  = formatter.format("{aaa} {archive}", **formatDict)
		print(str(rv))
>>>>>>> 2037f666
<|MERGE_RESOLUTION|>--- conflicted
+++ resolved
@@ -119,14 +119,14 @@
 	except:
 		return defaultValue
 
-<<<<<<< HEAD
+
 def GetWeekdayIndexByName(name):
     try:
         weekdayIndex = weekdayNames.index(name)
     except:
         weekdayIndex = 6
     return weekdayIndex
-=======
+
 # Will return a date or an index as an integer where 0 means Sunday
 # and so on in the week.
 def GetDateAsIndex(name, defaultValue):
@@ -149,4 +149,3 @@
 		formatter = temp.TemplateFormatter(Get)
 		rv  = formatter.format("{aaa} {archive}", **formatDict)
 		print(str(rv))
->>>>>>> 2037f666
