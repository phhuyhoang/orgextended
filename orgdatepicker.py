--- conflicted
+++ resolved
@@ -26,11 +26,7 @@
 	return view
 
 class DateView:
-<<<<<<< HEAD
-	def __init__(self, dayhighlight=None,firstDayIndex=0):
-=======
-	def __init__(self, dayhighlight=None,firstDayOffset=0, timeView=False):
->>>>>>> 2037f666
+	def __init__(self, dayhighlight=None,firstDayIndex=0, timeView=False):
 		self.months = []
 		self.columnsPerMonth = 30                     # 7 * 3 = 21 + 9
 		self.columnsInDay    = 2  
@@ -43,12 +39,9 @@
 		self.startrow        = 0
 		self.endrow          = 7
 		self.dayhighlight    = dayhighlight
-<<<<<<< HEAD
 		self.firstdayindex   = firstDayIndex
-=======
-		self.firstdayoffset  = firstDayOffset
 		self.timeView        = timeView
->>>>>>> 2037f666
+
 
 
 	def SetView(self, view):
@@ -259,22 +252,13 @@
 	def ResetRenderState(self):
 		self.output.set_read_only(True)
 		self.output.set_scratch(True)
-<<<<<<< HEAD
 		if not self.output.name():
-=======
-		if(not self.output.name()):
->>>>>>> 2037f666
 			self.output.set_name("DatePicker")
 
 
 class DatePicker:
-<<<<<<< HEAD
 	def __init__(self,firstDayIndex=0):
-		self.dateView = DateView(None, firstDayIndex)
-=======
-	def __init__(self,firstDayOffset=0):
-		self.dateView = DateView(None, firstDayOffset, True)
->>>>>>> 2037f666
+		self.dateView = DateView(None, firstDayIndex, True)
 		self.months = []
 
 	def on_done(self, text):
